<<<<<<< HEAD
# Haven Artemis v1.4.2
=======
# Haven Artemis v2.0.0-rc8
>>>>>>> 2185f7d8

Copyright (c) 2018-2021 Haven.   
Portions Copyright (c) 2014-2019 The Monero Project.   
Portions Copyright (c) 2012-2013 The Cryptonote developers.


## Development resources

- Web: [havenprotocol.org](https://havenprotocol.org)
- Mail: [team@havenprotocol.org](mailto:team@havenprotocol.org)
- GitHub: [https://github.com/haven-protocol-org/haven-main](https://github.com/haven-protocol-org/haven-main)


## About this project

Haven is an untraceable cryptocurrency with a mix of standard market pricing and real world asset-pegged value storage. It achieves this via a “mint and burn” process within a single blockchain.

In the simplest case, users can burn Haven (XHV) for the equivalent USD value worth of Haven Dollars (xUSD). Or, to restore to a volatile state, the user can equally burn xUSD for $1 USD worth of XHV.


## Building from source

### Dependencies

The following table summarizes the tools and libraries required to build. A
few of the libraries are also included in this repository (marked as
"Vendored"). By default, the build uses the library installed on the system,
and ignores the vendored sources. However, if no library is found installed on
the system, then the vendored source will be built and used. The vendored
sources are also used for statically-linked builds because distribution
packages often include only shared library binaries (`.so`) but not static
library archives (`.a`).

| Dep          | Min. version  | Vendored | Debian/Ubuntu pkg    | Arch pkg     | Void pkg           | Fedora pkg          | Optional | Purpose         |
| ------------ | ------------- | -------- | -------------------- | ------------ | ------------------ | ------------------- | -------- | --------------- |
| GCC          | 4.7.3         | NO       | `build-essential`    | `base-devel` | `base-devel`       | `gcc`               | NO       |                 |
| CMake        | 3.5           | NO       | `cmake`              | `cmake`      | `cmake`            | `cmake`             | NO       |                 |
| pkg-config   | any           | NO       | `pkg-config`         | `base-devel` | `base-devel`       | `pkgconf`           | NO       |                 |
| Boost        | 1.58          | NO       | `libboost-all-dev`   | `boost`      | `boost-devel`      | `boost-devel`       | NO       | C++ libraries   |
| OpenSSL      | basically any | NO       | `libssl-dev`         | `openssl`    | `libressl-devel`   | `openssl-devel`     | NO       | sha256 sum      |
| libzmq       | 3.0.0         | NO       | `libzmq3-dev`        | `zeromq`     | `zeromq-devel`     | `zeromq-devel`      | NO       | ZeroMQ library  |
| OpenPGM      | ?             | NO       | `libpgm-dev`         | `libpgm`     |                    | `openpgm-devel`     | NO       | For ZeroMQ      |
| libnorm[2]   | ?             | NO       | `libnorm-dev`        |              |                    |                     | YES      | For ZeroMQ      |
| libunbound   | 1.4.16        | YES      | `libunbound-dev`     | `unbound`    | `unbound-devel`    | `unbound-devel`     | NO       | DNS resolver    |
| libsodium    | ?             | NO       | `libsodium-dev`      | `libsodium`  | `libsodium-devel`  | `libsodium-devel`   | NO       | cryptography    |
| libunwind    | any           | NO       | `libunwind8-dev`     | `libunwind`  | `libunwind-devel`  | `libunwind-devel`   | YES      | Stack traces    |
| liblzma      | any           | NO       | `liblzma-dev`        | `xz`         | `liblzma-devel`    | `xz-devel`          | YES      | For libunwind   |
| libreadline  | 6.3.0         | NO       | `libreadline6-dev`   | `readline`   | `readline-devel`   | `readline-devel`    | YES      | Input editing   |
| ldns         | 1.6.17        | NO       | `libldns-dev`        | `ldns`       | `libldns-devel`    | `ldns-devel`        | YES      | SSL toolkit     |
| expat        | 1.1           | NO       | `libexpat1-dev`      | `expat`      | `expat-devel`      | `expat-devel`       | YES      | XML parsing     |
| GTest        | 1.5           | YES      | `libgtest-dev`[1]    | `gtest`      | `gtest-devel`      | `gtest-devel`       | YES      | Test suite      |
| Doxygen      | any           | NO       | `doxygen`            | `doxygen`    | `doxygen`          | `doxygen`           | YES      | Documentation   |
| Graphviz     | any           | NO       | `graphviz`           | `graphviz`   | `graphviz`         | `graphviz`          | YES      | Documentation   |
| lrelease     | ?             | NO       | `qttools5-dev-tools` | `qt5-tools`  | `qt5-tools`        | `qt5-linguist`      | YES      | Translations    |
| libhidapi    | ?             | NO       | `libhidapi-dev`      | `hidapi`     | `hidapi-devel`     | `hidapi-devel`      | YES      | Hardware wallet |
| libusb       | ?             | NO       | `libusb-dev`         | `libusb`     | `libusb-devel`     | `libusb-devel`      | YES      | Hardware wallet |
| libprotobuf  | ?             | NO       | `libprotobuf-dev`    | `protobuf`   | `protobuf-devel`   | `protobuf-devel`    | YES      | Hardware wallet |
| protoc       | ?             | NO       | `protobuf-compiler`  | `protobuf`   | `protobuf`         | `protobuf-compiler` | YES      | Hardware wallet |



[1] On Debian/Ubuntu `libgtest-dev` only includes sources and headers. You must
build the library binary manually. This can be done with the following command ```sudo apt-get install libgtest-dev && cd /usr/src/gtest && sudo cmake . && sudo make && sudo mv libg* /usr/lib/ ```
[2] libnorm-dev is needed if your zmq library was built with libnorm, and not needed otherwise

Install all dependencies at once on Debian/Ubuntu:

``` sudo apt update && sudo apt install build-essential cmake pkg-config libboost-all-dev libssl-dev libzmq3-dev libunbound-dev libsodium-dev libunwind8-dev liblzma-dev libreadline6-dev libldns-dev libexpat1-dev doxygen graphviz libpgm-dev qttools5-dev-tools libhidapi-dev libusb-dev libprotobuf-dev protobuf-compiler ```

Install all dependencies at once on macOS with the provided Brewfile:
``` brew update && brew bundle --file=contrib/brew/Brewfile ```

FreeBSD one liner for required to build dependencies
```pkg install git gmake cmake pkgconf boost-libs libzmq libsodium```



### Cloning the repository

Clone recursively to pull-in needed submodule(s):

`$ git clone --recursive https://github.com/haven-protocol-org/haven-main`

If you already have a repo cloned, initialize and update:

`$ cd haven-main && git submodule init && git submodule update`

### Build instructions

Haven uses the CMake build system and a top-level [Makefile](Makefile) that
invokes cmake commands as needed.

#### On Linux and macOS

* Install the dependencies
* Change to the root of the source code directory, change to the most recent release branch, and build:

    ```bash
    cd haven-main
    git checkout v1.3.5
    ./build-haven.sh release
    ```

    *Optional*: If your machine has several cores and enough memory, enable
    parallel build by running `./build-haven.sh -j<number of threads> release` instead of `./build-haven.sh release`. For
    this to be worthwhile, the machine should have one core and about 2GB of RAM
    available per thread.

    *Note*: If cmake can not find zmq.hpp file on macOS, installing `zmq.hpp` from
    https://github.com/zeromq/cppzmq to `/usr/local/include` should fix that error.

    *Note*: The instructions above will compile the most stable release of the
    Haven software. If you would like to use and test the most recent software,
    use ```git checkout master```. The master branch may contain updates that are
    both unstable and incompatible with release software, though testing is always
    encouraged.

* The resulting executables can be found in `monero/build/release/bin`

* Add `PATH="$PATH:$HOME/haven-main/monero/build/release/bin"` to `.profile`

* Run Haven with `havend --detach`

Dependencies need to be built with -fPIC. Static libraries usually aren't, so you may have to build them yourself with -fPIC. Refer to their documentation for how to build them.

#### On Windows:

Binaries for Windows are built on Windows using the MinGW toolchain within
[MSYS2 environment](https://www.msys2.org). The MSYS2 environment emulates a
POSIX system. The toolchain runs within the environment and *cross-compiles*
binaries that can run outside of the environment as a regular Windows
application.

**Preparing the build environment**

* Download and install the [MSYS2 installer](https://www.msys2.org), either the 64-bit or the 32-bit package, depending on your system.
* Open the MSYS shell via the `MSYS2 Shell` shortcut
* Update packages using pacman:  

    ```bash
    pacman -Syu
    ```

* Exit the MSYS shell using Alt+F4  
* Edit the properties for the `MSYS2 Shell` shortcut changing "msys2_shell.bat" to "msys2_shell.cmd -mingw64" for 64-bit builds or "msys2_shell.cmd -mingw32" for 32-bit builds
* Restart MSYS shell via modified shortcut and update packages again using pacman:  

    ```bash
    pacman -Syu
    ```


* Install dependencies:

    To build for 64-bit Windows:

    ```bash
    pacman -S mingw-w64-x86_64-toolchain make mingw-w64-x86_64-cmake mingw-w64-x86_64-boost mingw-w64-x86_64-openssl mingw-w64-x86_64-zeromq mingw-w64-x86_64-libsodium mingw-w64-x86_64-hidapi
    ```

    To build for 32-bit Windows:

    ```bash
    pacman -S mingw-w64-i686-toolchain make mingw-w64-i686-cmake mingw-w64-i686-boost mingw-w64-i686-openssl mingw-w64-i686-zeromq mingw-w64-i686-libsodium mingw-w64-i686-hidapi
    ```

* Open the MingW shell via `MinGW-w64-Win64 Shell` shortcut on 64-bit Windows
  or `MinGW-w64-Win64 Shell` shortcut on 32-bit Windows. Note that if you are
  running 64-bit Windows, you will have both 64-bit and 32-bit MinGW shells.

**Cloning**

* To git clone, run:

    ```bash
    git clone --recursive https://github.com/haven-protocol-org/haven-main
    ```

**Building**

* Change to the cloned directory, run:

    ```bash
    cd haven-main
    ```

* If you would like a specific [version/tag](https://github.com/haven-protocol-org/haven-main/tags), do a git checkout for that version. eg. 'v1.3.5'. If you don't care about the version and just want binaries from master, skip this step:
	
    ```bash
    git checkout v1.3.5
    ```

* If you are on a 64-bit system, run:

    ```bash
    make release-static-win64
    ```

* If you are on a 32-bit system, run:

    ```bash
    make release-static-win32
    ```

* The resulting executables can be found in `build/release/bin`

* **Optional**: to build Windows binaries suitable for debugging on a 64-bit system, run:

    ```bash
    make debug-static-win64
    ```

* **Optional**: to build Windows binaries suitable for debugging on a 32-bit system, run:

    ```bash
    make debug-static-win32
    ```

* The resulting executables can be found in `build/debug/bin`
<|MERGE_RESOLUTION|>--- conflicted
+++ resolved
@@ -1,8 +1,4 @@
-<<<<<<< HEAD
-# Haven Artemis v1.4.2
-=======
-# Haven Artemis v2.0.0-rc8
->>>>>>> 2185f7d8
+# Haven Artemis v2.0.0
 
 Copyright (c) 2018-2021 Haven.   
 Portions Copyright (c) 2014-2019 The Monero Project.   
