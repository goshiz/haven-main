--- conflicted
+++ resolved
@@ -14,21 +14,12 @@
       with:
         submodules: recursive
     - name: install dependencies
-<<<<<<< HEAD
       run: brew install zmq libpgm miniupnpc ldns expat libunwind-headers protobuf unbound
     - name: install boost 1.77
       run: |
         wget https://boostorg.jfrog.io/artifactory/main/release/1.77.0/source/boost_1_77_0.tar.gz
         tar -xvf boost_1_77_0.tar.gz
         cd boost_1_77_0
-=======
-      run: HOMEBREW_NO_AUTO_UPDATE=1 brew install openssl hidapi zmq libpgm miniupnpc ldns expat libunwind-headers protobuf ccache
-    - name: install boost 1.72
-      run: |
-        wget https://boostorg.jfrog.io/artifactory/main/release/1.76.0/source/boost_1_76_0.tar.gz
-        tar -xvf boost_1_76_0.tar.gz
-        cd boost_1_76_0
->>>>>>> f7152376
         ./bootstrap.sh
         ./b2 install -j2
     - name: build
