--- conflicted
+++ resolved
@@ -764,17 +764,9 @@
       msout->c.clear();
     }
 
-<<<<<<< HEAD
-    tx.version = per_output_unlock ? CURRENT_TRANSACTION_VERSION : use_offshore_tx_version ? 3 : rct ? 2 : 1;
-    tx.unlock_time = unlock_time;
-
-    bool bOffshoreTx = false;
-    tx_extra_offshore offshore_data;
-    if (extra.size()) {
-      // Check to see if this is an offshore tx
-      bOffshoreTx = get_offshore_from_tx_extra(extra, offshore_data);
-=======
-    if (hf_version >= HF_VERSION_HAVEN2) {
+    if (hf_version >= PER_OUTPUT_UNLOCK_VERSION){
+      tx.version = 6;
+    } else if (hf_version >= HF_VERSION_HAVEN2) {
       tx.version = 5;
     } else if (hf_version >= HF_VERSION_XASSET_FEES_V2) {
       tx.version = 4;
@@ -782,7 +774,6 @@
       tx.version = 3;
     } else {
       tx.version = 2;
->>>>>>> 330a325b
     }
     tx.unlock_time = unlock_time;
     tx.extra = extra;
@@ -1313,10 +1304,6 @@
     return true;
   }
   //---------------------------------------------------------------
-<<<<<<< HEAD
-  bool construct_tx_and_get_tx_key(const account_keys& sender_account_keys, const std::unordered_map<crypto::public_key, subaddress_index>& subaddresses, std::vector<tx_source_entry>& sources, std::vector<tx_destination_entry>& destinations, const boost::optional<cryptonote::account_public_address>& change_addr, const std::vector<uint8_t> &extra, transaction& tx, uint64_t unlock_time, crypto::secret_key &tx_key, std::vector<crypto::secret_key> &additional_tx_keys, uint64_t current_height, offshore::pricing_record pr, uint32_t fees_version, bool use_offshore_tx_version, bool rct, const rct::RCTConfig &rct_config, rct::multisig_out *msout, bool per_output_unlock)
-  {
-=======
   bool construct_tx_and_get_tx_key(
     const account_keys& sender_account_keys,
     const std::unordered_map<crypto::public_key, subaddress_index>& subaddresses,
@@ -1337,10 +1324,10 @@
     uint32_t hf_version,
     bool rct,
     const rct::RCTConfig &rct_config,
-    rct::multisig_out *msout
+    rct::multisig_out *msout,
+    bool per_output_unlock
   ){
 
->>>>>>> 330a325b
     hw::device &hwdev = sender_account_keys.get_device();
     hwdev.open_tx(tx_key);
     try {
@@ -1357,9 +1344,6 @@
           additional_tx_keys.push_back(keypair::generate(sender_account_keys.get_device()).sec);
       }
 
-<<<<<<< HEAD
-      bool r = construct_tx_with_tx_key(sender_account_keys, subaddresses, sources, destinations, change_addr, extra, tx, unlock_time, tx_key, additional_tx_keys, current_height, pr, fees_version, use_offshore_tx_version, rct, rct_config, msout, per_output_unlock);
-=======
       bool r = construct_tx_with_tx_key(
         sender_account_keys,
         subaddresses,
@@ -1380,9 +1364,9 @@
         hf_version,
         rct,
         rct_config,
-        msout
+        msout,
+        per_output_unlock
       );
->>>>>>> 330a325b
       hwdev.close_tx();
       return r;
     } catch(...) {
@@ -1391,20 +1375,6 @@
     }
   }
   //---------------------------------------------------------------
-<<<<<<< HEAD
-  bool construct_tx(const account_keys& sender_account_keys, std::vector<tx_source_entry>& sources, const std::vector<tx_destination_entry>& destinations, const boost::optional<cryptonote::account_public_address>& change_addr, const std::vector<uint8_t> &extra, transaction& tx, uint64_t unlock_time, bool per_output_unlock)
-  {
-     std::unordered_map<crypto::public_key, cryptonote::subaddress_index> subaddresses;
-     subaddresses[sender_account_keys.m_account_address.m_spend_public_key] = {0,0};
-     crypto::secret_key tx_key;
-     offshore::pricing_record pr;
-     std::vector<crypto::secret_key> additional_tx_keys;
-     std::vector<tx_destination_entry> destinations_copy = destinations;
-     return construct_tx_and_get_tx_key(sender_account_keys, subaddresses, sources, destinations_copy, change_addr, extra, tx, unlock_time, tx_key, additional_tx_keys, 0, pr, 1, false, false, { rct::RangeProofBorromean, 0}, NULL, per_output_unlock);
-  }
-  //---------------------------------------------------------------
-=======
->>>>>>> 330a325b
   bool generate_genesis_block(
       block& bl
     , std::string const & genesis_tx
