--- conflicted
+++ resolved
@@ -402,18 +402,11 @@
       }
     }
 
-<<<<<<< HEAD
     uint64_t fee_estimate = 0;
-    if (hf_version >= HF_PER_OUTPUT_UNLOCK_VERSION) {
-=======
-    if (fees_version >= 5) {
-
-      // Flat 0.5% fee
+    if (hf_version >= HF_VERSION_USE_COLLATERAL) {
+      // Flat 1.5% fee
       fee_estimate = (amount * 3) / 200;
-      
-    } else if (fees_version >= 4) {
-
->>>>>>> 8cf6e1ff
+    } else if (hf_version >= HF_PER_OUTPUT_UNLOCK_VERSION) {
       // Flat 0.5% fee
       fee_estimate = amount / 200;
     } else {
@@ -441,18 +434,11 @@
       }
     }
 
-<<<<<<< HEAD
     uint64_t fee_estimate = 0;
-    if (hf_version >= HF_PER_OUTPUT_UNLOCK_VERSION) {
-=======
-    if (fees_version >= 5) {
-
-      // Flat 0.5% fee
+     if (hf_version >= HF_VERSION_USE_COLLATERAL) {
+      // Flat 1.5% fee
       fee_estimate = (amount_usd * 3) / 200;
-      
-    } else if (fees_version >= 4) {
-
->>>>>>> 8cf6e1ff
+    } else if (hf_version >= HF_PER_OUTPUT_UNLOCK_VERSION) {
       // Flat 0.5% fee
       fee_estimate = amount_usd / 200;
     } else {
