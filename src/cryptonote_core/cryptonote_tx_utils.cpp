// Copyright (c) 2014-2019, The Monero Project
// 
// All rights reserved.
// 
// Redistribution and use in source and binary forms, with or without modification, are
// permitted provided that the following conditions are met:
// 
// 1. Redistributions of source code must retain the above copyright notice, this list of
//    conditions and the following disclaimer.
// 
// 2. Redistributions in binary form must reproduce the above copyright notice, this list
//    of conditions and the following disclaimer in the documentation and/or other
//    materials provided with the distribution.
// 
// 3. Neither the name of the copyright holder nor the names of its contributors may be
//    used to endorse or promote products derived from this software without specific
//    prior written permission.
// 
// THIS SOFTWARE IS PROVIDED BY THE COPYRIGHT HOLDERS AND CONTRIBUTORS "AS IS" AND ANY
// EXPRESS OR IMPLIED WARRANTIES, INCLUDING, BUT NOT LIMITED TO, THE IMPLIED WARRANTIES OF
// MERCHANTABILITY AND FITNESS FOR A PARTICULAR PURPOSE ARE DISCLAIMED. IN NO EVENT SHALL
// THE COPYRIGHT HOLDER OR CONTRIBUTORS BE LIABLE FOR ANY DIRECT, INDIRECT, INCIDENTAL,
// SPECIAL, EXEMPLARY, OR CONSEQUENTIAL DAMAGES (INCLUDING, BUT NOT LIMITED TO,
// PROCUREMENT OF SUBSTITUTE GOODS OR SERVICES; LOSS OF USE, DATA, OR PROFITS; OR BUSINESS
// INTERRUPTION) HOWEVER CAUSED AND ON ANY THEORY OF LIABILITY, WHETHER IN CONTRACT,
// STRICT LIABILITY, OR TORT (INCLUDING NEGLIGENCE OR OTHERWISE) ARISING IN ANY WAY OUT OF
// THE USE OF THIS SOFTWARE, EVEN IF ADVISED OF THE POSSIBILITY OF SUCH DAMAGE.
// 
// Parts of this file are originally copyright (c) 2012-2013 The Cryptonote developers

#include <unordered_set>
#include <random>
#include "include_base_utils.h"
#include "string_tools.h"
using namespace epee;

#include "common/apply_permutation.h"
#include "cryptonote_tx_utils.h"
#include "cryptonote_config.h"
#include "blockchain.h"
#include "cryptonote_basic/miner.h"
#include "cryptonote_basic/tx_extra.h"
#include "crypto/crypto.h"
#include "crypto/hash.h"
#include "ringct/rctSigs.h"
#include "multisig/multisig.h"
#include "offshore/asset_types.h"

using namespace crypto;

namespace cryptonote
{
  //---------------------------------------------------------------
  void classify_addresses(const std::vector<tx_destination_entry> &destinations, const boost::optional<cryptonote::account_public_address>& change_addr, size_t &num_stdaddresses, size_t &num_subaddresses, account_public_address &single_dest_subaddress)
  {
    num_stdaddresses = 0;
    num_subaddresses = 0;
    std::unordered_set<cryptonote::account_public_address> unique_dst_addresses;
    for(const tx_destination_entry& dst_entr: destinations)
    {
      if (change_addr && dst_entr.addr == change_addr)
        continue;
      if (unique_dst_addresses.count(dst_entr.addr) == 0)
      {
        unique_dst_addresses.insert(dst_entr.addr);
        if (dst_entr.is_subaddress)
        {
          ++num_subaddresses;
          single_dest_subaddress = dst_entr.addr;
        }
        else
        {
          ++num_stdaddresses;
        }
      }
    }
    LOG_PRINT_L2("destinations include " << num_stdaddresses << " standard addresses and " << num_subaddresses << " subaddresses");
  }

  // Governance code credit to Loki project https://github.com/loki-project/loki
  keypair get_deterministic_keypair_from_height(uint64_t height)
  {
    keypair k;

    ec_scalar& sec = k.sec;

    for (int i=0; i < 8; i++)
    {
      uint64_t height_byte = height & ((uint64_t)0xFF << (i*8));
      uint8_t byte = height_byte >> i*8;
      sec.data[i] = byte;
    }
    for (int i=8; i < 32; i++)
    {
      sec.data[i] = 0x00;
    }

    generate_keys(k.pub, k.sec, k.sec, true);

    return k;
  }

  uint64_t get_governance_reward(uint64_t height, uint64_t base_reward)
  {
    return base_reward / 20;
  }

  bool get_deterministic_output_key(const account_public_address& address, const keypair& tx_key, size_t output_index, crypto::public_key& output_key)
  {

    crypto::key_derivation derivation = AUTO_VAL_INIT(derivation);
    bool r = crypto::generate_key_derivation(address.m_view_public_key, tx_key.sec, derivation);
    CHECK_AND_ASSERT_MES(r, false, "failed to generate_key_derivation(" << address.m_view_public_key << ", " << tx_key.sec << ")");

    r = crypto::derive_public_key(derivation, output_index, address.m_spend_public_key, output_key);
    CHECK_AND_ASSERT_MES(r, false, "failed to derive_public_key(" << derivation << ", "<< address.m_spend_public_key << ")");

    return true;
  }

  bool validate_governance_reward_key(uint64_t height, const std::string& governance_wallet_address_str, size_t output_index, const crypto::public_key& output_key, cryptonote::network_type nettype)
  {
    keypair gov_key = get_deterministic_keypair_from_height(height);

    cryptonote::address_parse_info governance_wallet_address;
    cryptonote::get_account_address_from_str(governance_wallet_address, nettype, governance_wallet_address_str);
    crypto::public_key correct_key;

    if (!get_deterministic_output_key(governance_wallet_address.address, gov_key, output_index, correct_key))
    {
      MERROR("Failed to generate deterministic output key for governance wallet output validation");
      return false;
    }

    return correct_key == output_key;
  }

  std::string get_governance_address(uint32_t version, network_type nettype) {
    if (version >= HF_VERSION_XASSET_FULL) {
      if (nettype == TESTNET) {
        return ::config::testnet::GOVERNANCE_WALLET_ADDRESS_MULTI;
      } else if (nettype == STAGENET) {
        return ::config::stagenet::GOVERNANCE_WALLET_ADDRESS_MULTI;
      } else {
        return ::config::GOVERNANCE_WALLET_ADDRESS_MULTI_NEW;
      }
    } else if (version >= 4) {
      if (nettype == TESTNET) {
        return ::config::testnet::GOVERNANCE_WALLET_ADDRESS_MULTI;
      } else if (nettype == STAGENET) {
        return ::config::stagenet::GOVERNANCE_WALLET_ADDRESS_MULTI;
      } else {
        return ::config::GOVERNANCE_WALLET_ADDRESS_MULTI;
      }
    } else {
      if (nettype == TESTNET) {
        return ::config::testnet::GOVERNANCE_WALLET_ADDRESS;
      } else if (nettype == STAGENET) {
        return ::config::stagenet::GOVERNANCE_WALLET_ADDRESS;
      } else {
        return ::config::GOVERNANCE_WALLET_ADDRESS;
      }
    }
  }
  
  //---------------------------------------------------------------
  bool construct_miner_tx(size_t height, size_t median_weight, uint64_t already_generated_coins, size_t current_block_weight, std::map<std::string, uint64_t> fee_map,  std::map<std::string, uint64_t> offshore_fee_map, std::map<std::string, uint64_t> xasset_fee_map, const account_public_address &miner_address, transaction& tx, const blobdata& extra_nonce, size_t max_outs, uint8_t hard_fork_version, cryptonote::network_type nettype) {
    tx.vin.clear();
    tx.vout.clear();
    tx.extra.clear();

    keypair txkey = keypair::generate(hw::get_device("default"));
    add_tx_pub_key_to_extra(tx, txkey.pub);
    if(!extra_nonce.empty())
      if(!add_extra_nonce_to_tx_extra(tx.extra, extra_nonce))
        return false;
    if (!sort_tx_extra(tx.extra, tx.extra))
      return false;

    keypair gov_key = get_deterministic_keypair_from_height(height);

    txin_gen in;
    in.height = height;

    uint64_t block_reward;
    if(!get_block_reward(median_weight, current_block_weight, already_generated_coins, block_reward, hard_fork_version))
    {
      LOG_PRINT_L0("Block is too big");
      return false;
    }

#if defined(DEBUG_CREATE_BLOCK_TEMPLATE)
    // NEAC: need to iterate over the currency maps to output all fees
    LOG_PRINT_L1("Creating block template: block reward " << block_reward);
    for (const auto &fee: fee_map) {
      LOG_PRINT_L1("\t" << fee.first << " fee " << fee);
    }
#endif

    uint64_t governance_reward = 0;
    if (hard_fork_version >= 3) {
      if (already_generated_coins != 0)
      {
        governance_reward = get_governance_reward(height, block_reward);
        block_reward -= governance_reward;
      }
    }

    block_reward += fee_map["XHV"];
    uint64_t summary_amounts = 0;
    crypto::key_derivation derivation = AUTO_VAL_INIT(derivation);;
    crypto::public_key out_eph_public_key = AUTO_VAL_INIT(out_eph_public_key);
    bool r = crypto::generate_key_derivation(miner_address.m_view_public_key, txkey.sec, derivation);
    CHECK_AND_ASSERT_MES(r, false, "while creating outs: failed to generate_key_derivation(" << miner_address.m_view_public_key << ", " << txkey.sec << ")");
    r = crypto::derive_public_key(derivation, 0, miner_address.m_spend_public_key, out_eph_public_key);
    CHECK_AND_ASSERT_MES(r, false, "while creating outs: failed to derive_public_key(" << derivation << ", " << "0" << ", "<< miner_address.m_spend_public_key << ")");

    txout_to_key tk;
    tk.key = out_eph_public_key;

    tx_out out;
    summary_amounts += out.amount = block_reward;
    out.target = tk;
    tx.vout.push_back(out);

    // add governance wallet output for xhv
    cryptonote::address_parse_info governance_wallet_address;
    if (hard_fork_version >= 3) {
      if (already_generated_coins != 0)
      {
        add_tx_pub_key_to_extra(tx, gov_key.pub);
        cryptonote::get_account_address_from_str(governance_wallet_address, nettype, get_governance_address(hard_fork_version, nettype));
        crypto::public_key out_eph_public_key = AUTO_VAL_INIT(out_eph_public_key);
        if (!get_deterministic_output_key(governance_wallet_address.address, gov_key, 1 /* second output in miner tx */, out_eph_public_key))
        {
          MERROR("Failed to generate deterministic output key for governance wallet output creation");
          return false;
        }

        txout_to_key tk;
        tk.key = out_eph_public_key;
        tx_out out;
        summary_amounts += out.amount = governance_reward;
        if (hard_fork_version >= HF_VERSION_OFFSHORE_FULL) {
          out.amount += offshore_fee_map["XHV"];
        }

        out.target = tk;
        tx.vout.push_back(out);
        CHECK_AND_ASSERT_MES(summary_amounts == (block_reward + governance_reward), false, "Failed to construct miner tx, summary_amounts = " << summary_amounts << " not equal total block_reward = " << (block_reward + governance_reward));
      }
    }

    if (hard_fork_version >= HF_VERSION_OFFSHORE_FULL) {
      // Add all of the outputs for all of the currencies in the contained TXs
      uint64_t idx = 2;
      for (auto &fee_map_entry: fee_map) {
        // Skip XHV - we have already handled that above
        if (fee_map_entry.first == "XHV")
          continue;
    
        if (fee_map_entry.second != 0) {
          uint64_t block_reward_xasset = fee_map_entry.second;
          uint64_t governance_reward_xasset = 0;
          governance_reward_xasset = get_governance_reward(height, fee_map_entry.second);
          block_reward_xasset -= governance_reward_xasset;

          // Add the conversion fee to the governance payment (if provided)
          if (offshore_fee_map[fee_map_entry.first] != 0) {
            governance_reward_xasset += offshore_fee_map[fee_map_entry.first];
          }
          
          // we got 0.5% from xasset conversions. Here we wanna burn 80%(0.4% of the initial whole) of it and 
          // spilit the rest between governance wallet and the miner
          if (hard_fork_version >= HF_VERSION_XASSET_FEES_V2) {
            if (xasset_fee_map[fee_map_entry.first] != 0) {
              uint64_t fee = xasset_fee_map[fee_map_entry.first];
              // burn 80%
              fee -= (fee * 4) / 5;
              // split the rest
              block_reward_xasset += fee / 2;
              governance_reward_xasset += fee / 2;
            }
          }

          // Miner component of the xAsset TX fee
          r = crypto::derive_public_key(derivation, idx, miner_address.m_spend_public_key, out_eph_public_key);
          CHECK_AND_ASSERT_MES(r, false, "while creating outs: failed to derive_public_key(" << derivation << ", " << idx << ", "<< miner_address.m_spend_public_key << ")");
          idx++;

          if (fee_map_entry.first == "XUSD") {
            // Offshore TX
            txout_offshore tk_off;
            tk_off.key = out_eph_public_key;
            
            tx_out out_off;
            out_off.amount = block_reward_xasset;
            out_off.target = tk_off;
            tx.vout.push_back(out_off);
          } else {
            // xAsset TX
            txout_xasset tk_off;
            tk_off.key = out_eph_public_key;
            tk_off.asset_type = fee_map_entry.first;
            
            tx_out out_off;
            out_off.amount = block_reward_xasset;
            out_off.target = tk_off;
            tx.vout.push_back(out_off);
          }

          crypto::public_key out_eph_public_key_xasset = AUTO_VAL_INIT(out_eph_public_key_xasset);
          if (!get_deterministic_output_key(governance_wallet_address.address, gov_key, idx /* n'th output in miner tx */, out_eph_public_key_xasset))
          {
            MERROR("Failed to generate deterministic output key for governance wallet output creation (2)");
            return false;
          }
          idx++;

          if (fee_map_entry.first == "XUSD") {
            // Offshore TX
            txout_offshore tk_gov;
            tk_gov.key = out_eph_public_key_xasset;
            
            tx_out out_gov;
            out_gov.amount = governance_reward_xasset;
            out_gov.target = tk_gov;
            tx.vout.push_back(out_gov);
          } else {
            // xAsset TX
            txout_xasset tk_gov;
            tk_gov.key = out_eph_public_key_xasset;
            tk_gov.asset_type = fee_map_entry.first;
            
            tx_out out_gov;
            out_gov.amount = governance_reward_xasset;
            out_gov.target = tk_gov;
            tx.vout.push_back(out_gov);
          }
        }
      }
    }
    
    if (hard_fork_version >= HF_VERSION_HAVEN2) {
      tx.version = 5;
    } else if (hard_fork_version >= HF_VERSION_XASSET_FEES_V2) {
      tx.version = 4;
    } else if (hard_fork_version >= HF_VERSION_OFFSHORE_FULL) {
      tx.version = 3;
    } else {
      tx.version = 2;
    }

    //lock
    tx.unlock_time = height + CRYPTONOTE_MINED_MONEY_UNLOCK_WINDOW;
    tx.vin.push_back(in);
    tx.invalidate_hashes();

    //LOG_PRINT("MINER_TX generated ok, block_reward=" << print_money(block_reward) << "("  << print_money(block_reward - fee) << "+" << print_money(fee)
    //  << "), current_block_size=" << current_block_size << ", already_generated_coins=" << already_generated_coins << ", tx_id=" << get_transaction_hash(tx), LOG_LEVEL_2);
    return true;
  }
  //---------------------------------------------------------------
  crypto::public_key get_destination_view_key_pub(const std::vector<tx_destination_entry> &destinations, const boost::optional<cryptonote::account_public_address>& change_addr)
  {
    account_public_address addr = {null_pkey, null_pkey};
    size_t count = 0;
    for (const auto &i : destinations)
    {
      if (i.amount == 0 && i.amount_usd == 0 && i.amount_xasset == 0)
        continue;
      if (change_addr && i.addr == *change_addr)
        continue;
      if (i.addr == addr)
        continue;
      if (count > 0)
        return null_pkey;
      addr = i.addr;
      ++count;
    }
    if (count == 0 && change_addr)
      return change_addr->m_view_public_key;
    return addr.m_view_public_key;
  }
  //---------------------------------------------------------------
  bool get_offshore_fee(const std::vector<cryptonote::tx_destination_entry> dsts, const uint32_t unlock_time, const offshore::pricing_record &pr, const uint32_t fees_version, uint64_t &fee_estimate, const std::vector<cryptonote::tx_source_entry> sources, const uint64_t current_height) {

    // Calculate the amount being sent
    uint64_t amount = 0;
    for (auto dt: dsts) {
      // if (0 == dt.amount) {
      //   MERROR("No XHV amount specified for destination");
      //   return false;
      // }
      // Filter out the change, which is never converted
      if (dt.amount_usd != 0) {
        amount += dt.amount;
      }
    }

    if (fees_version >= 2) {
      // The tests have to be written largest unlock_time first, as it is possible to delay the construction of the TX using GDB etc
      // which would otherwise cause the umlock_time to fall through the gaps and give a minimum fee for a short unlock_time.
      // This way, the code is safe, and the fee is always correct.
      fee_estimate =
      (unlock_time >= 5040) ? (amount / 500) :
      (unlock_time >= 1440) ? (amount / 20) :
      (unlock_time >= 720) ? (amount / 10) :
      amount / 5;
    } else {
      // Get the delta
      // abs() implementation for uint64_t's
      uint64_t delta = (pr.unused1 > pr.xUSD) ? pr.unused1 - pr.xUSD : pr.xUSD - pr.unused1;
      
      // Estimate the fee
      fee_estimate = delta * exp((M_PI / -1000.0) * (unlock_time - 60) * 1.2) * amount / 1000000000000;
    }
    // Return success
    return true;
  }
  //---------------------------------------------------------------
  bool get_onshore_fee(const std::vector<cryptonote::tx_destination_entry> dsts, const uint32_t unlock_time, const offshore::pricing_record &pr, const uint32_t fees_version, uint64_t &fee_estimate, const std::vector<cryptonote::tx_source_entry> sources, const uint64_t current_height) {

    // Calculate the amount being sent
    uint64_t amount_usd = 0;
    for (auto dt: dsts) {
      // if (0 == dt.amount_usd) {
      //   MERROR("No USD amount specified for destination");
      //   return false;
      // }
      // Filter out the change, which is never converted
      if (dt.amount != 0) {
        amount_usd += dt.amount_usd;
      }
    }

    if (fees_version >= 2) {
      // The tests have to be written largest unlock_time first, as it is possible to delay the construction of the TX using GDB etc
      // which would otherwise cause the umlock_time to fall through the gaps and give a minimum fee for a short unlock_time.
      // This way, the code is safe, and the fee is always correct.
      fee_estimate =
      (unlock_time >= 5040) ? (amount_usd / 500) :
      (unlock_time >= 1440) ? (amount_usd / 20) :
      (unlock_time >= 720) ? (amount_usd / 10) :
      amount_usd / 5;

    } else {
      // Get the delta
      // abs() implementation for uint64_t's
      uint64_t delta = (pr.unused1 > pr.xUSD) ? pr.unused1 - pr.xUSD : pr.xUSD - pr.unused1;
      
      // Estimate the fee
      fee_estimate = delta * exp((M_PI / -1000.0) * (unlock_time - 60) * 1.2) * amount_usd / 1000000000000;
    }
    
    // Return success
    return true;
  }
  //---------------------------------------------------------------
  bool get_offshore_to_offshore_fee(const std::vector<cryptonote::tx_destination_entry> dsts, const uint32_t unlock_time, const offshore::pricing_record &pr, const uint32_t fees_version, uint64_t &fee_estimate, const std::vector<cryptonote::tx_source_entry> sources, const uint64_t current_height) {

    // // Calculate the amount being sent
    // auto dsts_copy = dsts;
    // // Exclude the change
    // dsts_copy.pop_back();
    // uint64_t amount_usd = 0;
    // for (auto dt: dsts_copy) {
    //   // if (0 == dt.amount_usd) {
    //   //   MERROR("No USD amount specified for destination");
    //   //   return false;
    //   // }
    //   amount_usd += dt.amount_usd;
    // }

    // Only conventional TX fees prior to fees v3
    fee_estimate = 0;
    
    // Return success
    return true;
  }
  //---------------------------------------------------------------
  bool get_xasset_to_xusd_fee(const std::vector<cryptonote::tx_destination_entry> dsts, const uint32_t unlock_time, const offshore::pricing_record &pr, const uint32_t fees_version, uint64_t &fee_estimate, const std::vector<cryptonote::tx_source_entry> sources, const uint64_t height) {

    // Calculate the amount being sent
    uint64_t amount_xasset = 0;
    for (auto dt: dsts) {
      // if (0 == dt.amount_xasset) {
      //   MERROR("No xAsset amount specified for destination");
      //   return false;
      // }
      // Filter out the change, which is never converted
      if (dt.amount_usd != 0) {
        amount_xasset += dt.amount_xasset;
      }
    }

    if (fees_version >= 3) {
      // Calculate 0.5% of the total being sent
      boost::multiprecision::uint128_t amount_128 = amount_xasset;
      amount_128 = (amount_128 * 5) / 1000; // 0.5%
      fee_estimate  = (uint64_t)amount_128;
    } else {
      // Calculate 0.3% of the total being sent
      boost::multiprecision::uint128_t amount_128 = amount_xasset;
      amount_128 = (amount_128 * 3) / 1000;
      fee_estimate = (uint64_t)amount_128;
    }

    // Return success
    return true;
  }
  //---------------------------------------------------------------
  bool get_xusd_to_xasset_fee(const std::vector<cryptonote::tx_destination_entry> dsts, const uint32_t unlock_time, const offshore::pricing_record &pr, const uint32_t fees_version, uint64_t &fee_estimate, const std::vector<cryptonote::tx_source_entry> sources, const uint64_t height) {

    // Calculate the amount being sent
    uint64_t amount_usd = 0;
    for (auto dt: dsts) {
      // if (0 == dt.amount_usd) {
      //   MERROR("No USD amount specified for destination");
      //   return false;
      // }
      // Filter out the change, which is never converted
      // All other destinations should have both pre and post converted amounts set so far except
      // the change destinations.
      if (dt.amount_xasset != 0) {
        amount_usd += dt.amount_usd;
      }
    }

    if (fees_version >= 3) {
      // Calculate 0.5% of the total being sent
      boost::multiprecision::uint128_t amount_128 = amount_usd;
      amount_128 = (amount_128 * 5) / 1000; // 0.5%
      fee_estimate  = (uint64_t)amount_128;
    } else {
      // Calculate 0.3% of the total being sent
      boost::multiprecision::uint128_t amount_128 = amount_usd;
      amount_128 = (amount_128 * 3) / 1000;
      fee_estimate = (uint64_t)amount_128;
    }

    // Return success
    return true;
  }

  /*
    Returns the input and output asset types for a given tx.
  */
  bool get_tx_asset_types(const transaction& tx, const crypto::hash &txid, std::string& source, std::string& destination, const bool is_miner_tx) {

   // Clear the source
    std::set<std::string> source_asset_types;
    source = "";
    for (int i=0; i<tx.vin.size(); i++) {
      if (tx.vin[i].type() == typeid(txin_gen)) {
        if (!is_miner_tx) {
          LOG_ERROR("txin_gen detected in non-miner TX. Rejecting..");
          return false;
        }
	      source_asset_types.insert("XHV");
      } else if (tx.vin[i].type() == typeid(txin_to_key)) {
	      source_asset_types.insert("XHV");
      } else if (tx.vin[i].type() == typeid(txin_offshore)) {
	      source_asset_types.insert("XUSD");
      } else if (tx.vin[i].type() == typeid(txin_onshore)) {
	      source_asset_types.insert("XUSD");
      } else if (tx.vin[i].type() == typeid(txin_xasset)) {
	      source_asset_types.insert(boost::get<txin_xasset>(tx.vin[0]).asset_type);
      } else {
        LOG_ERROR("txin_to_script / txin_to_scripthash detected. Rejecting..");
        return false;
      }
    }

    std::vector<std::string> sat;
    sat.reserve(source_asset_types.size());
    std::copy(source_asset_types.begin(), source_asset_types.end(), std::back_inserter(sat));
    
    // Sanity check that we only have 1 source asset type
    if (sat.size() != 1) {
      LOG_ERROR("Multiple Source Asset types detected. Rejecting..");
      return false;
    }
    source = sat[0];
    
    // Clear the destination
    std::set<std::string> destination_asset_types;
    destination = "";
    for (const auto &out: tx.vout) {
      if (out.target.type() == typeid(txout_to_key)) {
        destination_asset_types.insert("XHV");
      } else if (out.target.type() == typeid(txout_offshore)) {
        destination_asset_types.insert("XUSD");
      } else if (out.target.type() == typeid(txout_xasset)) {
        destination_asset_types.insert(boost::get<txout_xasset>(out.target).asset_type);
      } else {
        LOG_ERROR("txout_to_script / txout_to_scripthash detected. Rejecting..");
        return false;
      }
    }

    std::vector<std::string> dat;
    dat.reserve(destination_asset_types.size());
    std::copy(destination_asset_types.begin(), destination_asset_types.end(), std::back_inserter(dat));
    
    // Check that we have at least 1 destination_asset_type
    if (!dat.size()) {
      LOG_ERROR("No supported destinations asset types detected. Rejecting..");
      return false;
    }
    
    // Handle miner_txs differently - full validation is performed in validate_miner_transaction()
    if (is_miner_tx) {
      destination = "XHV";
    } else {
    
      // Sanity check that we only have 1 or 2 destination asset types
      if (dat.size() > 2) {
        LOG_ERROR("Too many (" << dat.size() << ") destination asset types detected in non-miner TX. Rejecting..");
        return false;
      } else if (dat.size() == 1) {
        if (dat[0] != source) {
          LOG_ERROR("Conversion without change detected ([" << source << "] -> [" << dat[0] << "]). Rejecting..");
          return false;
        }
        destination = dat[0];
      } else {
        if (dat[0] == source) {
          destination = dat[1];
        } else if (dat[1] == source) {
          destination = dat[0];
        } else {
          LOG_ERROR("Conversion outputs are incorrect asset types (source asset type not found - [" << source << "] -> [" << dat[0] << "," << dat[1] << "]). Rejecting..");
          return false;
        }
      }
    }
    
    // check both strSource and strDest are supported.
    if (std::find(offshore::ASSET_TYPES.begin(), offshore::ASSET_TYPES.end(), source) == offshore::ASSET_TYPES.end()) {
      LOG_ERROR("Source Asset type " << source << " is not supported! Rejecting..");
      return false;
    }
    if (std::find(offshore::ASSET_TYPES.begin(), offshore::ASSET_TYPES.end(), destination) == offshore::ASSET_TYPES.end()) {
      LOG_ERROR("Destination Asset type " << destination << " is not supported! Rejecting..");
      return false;
    }

    // Check for the 3 known exploited TXs that converted XJPY to XBTC
    const std::vector<std::string> exploit_txs = {"4c87e7245142cb33a8ed4f039b7f33d4e4dd6b541a42a55992fd88efeefc40d1",
                                                  "7089a8faf5bddf8640a3cb41338f1ec2cdd063b1622e3b27923e2c1c31c55418",
                                                  "ad5d15085594b8f2643f058b05931c3e60966128b4c33298206e70bdf9d41c22"};
<<<<<<< HEAD
    std::string tx_hash = epee::string_tools::pod_to_hex(txid);
=======
    std::string tx_hash = epee::string_tools::pod_to_hex(tx.hash);
>>>>>>> 62a61291
    if (std::find(exploit_txs.begin(), exploit_txs.end(), tx_hash) != exploit_txs.end()) {
      destination = "XJPY";
    }
    return true;
  }

  //---------------------------------------------------------------
  bool get_tx_type(const std::string& source, const std::string& destination, transaction_type& type) {

    // check both source and destination are supported.
    if (std::find(offshore::ASSET_TYPES.begin(), offshore::ASSET_TYPES.end(), source) == offshore::ASSET_TYPES.end()) {
      LOG_ERROR("Source Asset type " << source << " is not supported! Rejecting..");
      return false;
    }
    if (std::find(offshore::ASSET_TYPES.begin(), offshore::ASSET_TYPES.end(), destination) == offshore::ASSET_TYPES.end()) {
      LOG_ERROR("Destination Asset type " << destination << " is not supported! Rejecting..");
      return false;
    }

    // Find the tx type
    if (source == destination) {
      if (source == "XHV") {
        type = transaction_type::TRANSFER;
      } else if (source == "XUSD") {
        type = transaction_type::OFFSHORE_TRANSFER;
      } else {
        type = transaction_type::XASSET_TRANSFER;
      }
    } else {
      if (source == "XHV" && destination == "XUSD") {
        type = transaction_type::OFFSHORE;
      } else if (source == "XUSD" && destination == "XHV") {
        type = transaction_type::ONSHORE;
      } else if (source == "XUSD" && destination != "XHV") {
        type = transaction_type::XUSD_TO_XASSET;
      } else if (destination == "XUSD" && source != "XHV") {
        type = transaction_type::XASSET_TO_XUSD;
      } else {
        LOG_ERROR("Invalid conversion from " << source << "to" << destination << ". Rejecting..");
        return false;
      }
    }

    // Return success to caller
    return true;
  }

  bool tx_pr_height_valid(const uint64_t current_height, const uint64_t pr_height, const crypto::hash& tx_hash) {
    if ((current_height - PRICING_RECORD_VALID_BLOCKS) > pr_height) {
      // exception for 1 tx that used 11 block old record and is already in the chain.
      if (epee::string_tools::pod_to_hex(tx_hash) != "3e61439c9f751a56777a1df1479ce70311755b9d42db5bcbbd873c6f09a020a6") {
        return false;
      }
    }
    return true;
  }

  //---------------------------------------------------------------
  bool construct_tx_with_tx_key(
    const account_keys& sender_account_keys, 
    const std::unordered_map<crypto::public_key, subaddress_index>& subaddresses, 
    std::vector<tx_source_entry>& sources, 
    std::vector<tx_destination_entry>& destinations, 
    const boost::optional<cryptonote::account_public_address>& change_addr, 
    const std::vector<uint8_t> &extra, 
    transaction& tx,
    transaction_type tx_type,
    const std::string strSource,
    const std::string strDest,
    uint64_t unlock_time, 
    const crypto::secret_key &tx_key, 
    const std::vector<crypto::secret_key> &additional_tx_keys, 
    uint64_t current_height, 
    offshore::pricing_record pr, 
    uint32_t fees_version,
    uint32_t hf_version,
    bool rct, 
    const rct::RCTConfig &rct_config, 
    rct::multisig_out *msout, 
    bool shuffle_outs
  ){

    hw::device &hwdev = sender_account_keys.get_device();

    if (sources.empty())
    {
      LOG_ERROR("Empty sources");
      return false;
    }

    std::vector<rct::key> amount_keys;
    tx.set_null();
    amount_keys.clear();
    if (msout)
    {
      msout->c.clear();
    }

    if (hf_version >= HF_VERSION_HAVEN2) {
      tx.version = 5;
    } else if (hf_version >= HF_VERSION_XASSET_FEES_V2) {
      tx.version = 4;
    } else if (hf_version >= HF_VERSION_CLSAG) {
      tx.version = 3;
    } else {
      tx.version = 2;
    }
    tx.unlock_time = unlock_time;
    tx.extra = extra;

    // check both strSource and strDest are supported.
    if (std::find(offshore::ASSET_TYPES.begin(), offshore::ASSET_TYPES.end(), strSource) == offshore::ASSET_TYPES.end()) {
      LOG_ERROR("Unsupported source asset type " << strSource);
      return false;
    }
    if (std::find(offshore::ASSET_TYPES.begin(), offshore::ASSET_TYPES.end(), strDest) == offshore::ASSET_TYPES.end()) {
      LOG_ERROR("Unsupported destination asset type " << strDest);
      return false;
    }
    if (tx_type == transaction_type::UNSET) {
      LOG_ERROR("Invalid TX Type!");
      return false;
    }

    const bool use_offshore_outputs = (strSource == "XUSD");
    const bool use_xasset_outputs = (strSource != "XHV" && strSource != "XUSD");
    if (strSource != strDest) {
      tx.pricing_record_height = current_height;
    } else {
      tx.pricing_record_height = 0;
    }

    // if we have a stealth payment id, find it and encrypt it with the tx key now
    std::vector<tx_extra_field> tx_extra_fields;
    if (parse_tx_extra(tx.extra, tx_extra_fields))
    {
      bool add_dummy_payment_id = true;
      tx_extra_nonce extra_nonce;
      if (find_tx_extra_field_by_type(tx_extra_fields, extra_nonce))
      {
        crypto::hash payment_id = null_hash;
        crypto::hash8 payment_id8 = null_hash8;
        if (get_encrypted_payment_id_from_tx_extra_nonce(extra_nonce.nonce, payment_id8))
        {
          LOG_PRINT_L2("Encrypting payment id " << payment_id8);
          crypto::public_key view_key_pub = get_destination_view_key_pub(destinations, change_addr);
          if (view_key_pub == null_pkey)
          {
            LOG_ERROR("Destinations have to have exactly one output to support encrypted payment ids");
            return false;
          }

          if (!hwdev.encrypt_payment_id(payment_id8, view_key_pub, tx_key))
          {
            LOG_ERROR("Failed to encrypt payment id");
            return false;
          }

          std::string extra_nonce;
          set_encrypted_payment_id_to_tx_extra_nonce(extra_nonce, payment_id8);
          remove_field_from_tx_extra(tx.extra, typeid(tx_extra_nonce));
          if (!add_extra_nonce_to_tx_extra(tx.extra, extra_nonce))
          {
            LOG_ERROR("Failed to add encrypted payment id to tx extra");
            return false;
          }
          LOG_PRINT_L1("Encrypted payment ID: " << payment_id8);
          add_dummy_payment_id = false;
        }
        else if (get_payment_id_from_tx_extra_nonce(extra_nonce.nonce, payment_id))
        {
          add_dummy_payment_id = false;
        }
      }

      // we don't add one if we've got more than the usual 1 destination plus change
      if (destinations.size() > 2)
        add_dummy_payment_id = false;

      if (add_dummy_payment_id)
      {
        // if we have neither long nor short payment id, add a dummy short one,
        // this should end up being the vast majority of txes as time goes on
        std::string extra_nonce;
        crypto::hash8 payment_id8 = null_hash8;
        crypto::public_key view_key_pub = get_destination_view_key_pub(destinations, change_addr);
        if (view_key_pub == null_pkey)
        {
          LOG_ERROR("Failed to get key to encrypt dummy payment id with");
        }
        else
        {
          hwdev.encrypt_payment_id(payment_id8, view_key_pub, tx_key);
          set_encrypted_payment_id_to_tx_extra_nonce(extra_nonce, payment_id8);
          if (!add_extra_nonce_to_tx_extra(tx.extra, extra_nonce))
          {
            LOG_ERROR("Failed to add dummy encrypted payment id to tx extra");
            // continue anyway
          }
        }
      }
    }
    else
    {
      MWARNING("Failed to parse tx extra");
      tx_extra_fields.clear();
    }
    
    struct input_generation_context_data
    {
      keypair in_ephemeral;
    };
    std::vector<input_generation_context_data> in_contexts;

    uint64_t summary_inputs_money = 0, summary_inputs_money_usd = 0, summary_inputs_money_xasset = 0;
    //fill inputs
    int idx = -1;
    for(const tx_source_entry& src_entr:  sources)
    {
      ++idx;
      if(src_entr.real_output >= src_entr.outputs.size())
      {
        LOG_ERROR("real_output index (" << src_entr.real_output << ")bigger than output_keys.size()=" << src_entr.outputs.size());
        return false;
      }

      if (src_entr.asset_type == "XHV") {
        summary_inputs_money += src_entr.amount;
      } else if (src_entr.asset_type == "XUSD") {
        summary_inputs_money_usd += src_entr.amount;
      } else {
        summary_inputs_money_xasset += src_entr.amount;
      }
      
      //key_derivation recv_derivation;
      in_contexts.push_back(input_generation_context_data());
      keypair& in_ephemeral = in_contexts.back().in_ephemeral;
      crypto::key_image img;
      const auto& out_key = reinterpret_cast<const crypto::public_key&>(src_entr.outputs[src_entr.real_output].second.dest);
      if(!generate_key_image_helper(sender_account_keys, subaddresses, out_key, src_entr.real_out_tx_key, src_entr.real_out_additional_tx_keys, src_entr.real_output_in_tx_index, in_ephemeral,img, hwdev))
      {
        LOG_ERROR("Key image generation failed!");
        return false;
      }

      //check that derivated key is equal with real output key (if non multisig)
      if(!msout && !(in_ephemeral.pub == src_entr.outputs[src_entr.real_output].second.dest) )
      {
        LOG_ERROR("derived public key mismatch with output public key at index " << idx << ", real out " << src_entr.real_output << "! "<< ENDL << "derived_key:"
          << string_tools::pod_to_hex(in_ephemeral.pub) << ENDL << "real output_public_key:"
          << string_tools::pod_to_hex(src_entr.outputs[src_entr.real_output].second.dest) );
        LOG_ERROR("amount " << src_entr.amount << ", rct " << src_entr.rct);
        LOG_ERROR("tx pubkey " << src_entr.real_out_tx_key << ", real_output_in_tx_index " << src_entr.real_output_in_tx_index);
        return false;
      }

      //put key image into tx input
      if (tx_type == transaction_type::OFFSHORE_TRANSFER || tx_type == transaction_type::XUSD_TO_XASSET) { // input is xUSD

        // In-wallet swap
        txin_offshore input_to_key;
        input_to_key.amount = src_entr.amount;
        input_to_key.k_image = msout ? rct::rct2ki(src_entr.multisig_kLRki.ki) : img;
        
        //fill outputs array and use relative offsets
        for(const tx_source_entry::output_entry& out_entry: src_entr.outputs)
          input_to_key.key_offsets.push_back(out_entry.first);
        
        input_to_key.key_offsets = absolute_output_offsets_to_relative(input_to_key.key_offsets);
        tx.vin.push_back(input_to_key);
	
      } else if (tx_type == transaction_type::ONSHORE) {   // input is xUSD

        // Onshoring
        txin_onshore input_to_key;
        input_to_key.amount = src_entr.amount;
        input_to_key.k_image = msout ? rct::rct2ki(src_entr.multisig_kLRki.ki) : img;
        
        //fill outputs array and use relative offsets
        for(const tx_source_entry::output_entry& out_entry: src_entr.outputs)
          input_to_key.key_offsets.push_back(out_entry.first);
        
        input_to_key.key_offsets = absolute_output_offsets_to_relative(input_to_key.key_offsets);
        tx.vin.push_back(input_to_key);
        
      } else if (tx_type == transaction_type::XASSET_TO_XUSD || tx_type == transaction_type::XASSET_TRANSFER) {  // input is xAsset

        // xAsset to xUSD
        txin_xasset input_to_key;
        input_to_key.amount = src_entr.amount;
        input_to_key.k_image = msout ? rct::rct2ki(src_entr.multisig_kLRki.ki) : img;
        input_to_key.asset_type = src_entr.asset_type;
        
        //fill outputs array and use relative offsets
        for(const tx_source_entry::output_entry& out_entry: src_entr.outputs)
          input_to_key.key_offsets.push_back(out_entry.first);
        
        input_to_key.key_offsets = absolute_output_offsets_to_relative(input_to_key.key_offsets);
        tx.vin.push_back(input_to_key);
	
      } else {

        // NEAC - bOffshoreTx doesn't matter if it's an OFFSHORE TX - the IN will still be txin_to_key
        txin_to_key input_to_key;
        input_to_key.amount = src_entr.amount;
        input_to_key.k_image = msout ? rct::rct2ki(src_entr.multisig_kLRki.ki) : img;
        
        //fill outputs array and use relative offsets
        for(const tx_source_entry::output_entry& out_entry: src_entr.outputs)
          input_to_key.key_offsets.push_back(out_entry.first);
        
        input_to_key.key_offsets = absolute_output_offsets_to_relative(input_to_key.key_offsets);
        tx.vin.push_back(input_to_key);
      }
    }

    // calculate offshore fees before shuffling destinations
    uint64_t fee = 0;
    uint64_t fee_usd = 0;
    uint64_t fee_xasset = 0;
    uint64_t offshore_fee = 0;
    uint64_t offshore_fee_usd = 0;
    uint64_t offshore_fee_xasset = 0;
    bool r =
      (tx_type == transaction_type::OFFSHORE) ? get_offshore_fee(destinations, unlock_time-current_height-1, pr, fees_version, offshore_fee, sources, current_height) :
      (tx_type == transaction_type::ONSHORE) ? get_onshore_fee(destinations, unlock_time-current_height-1, pr, fees_version, offshore_fee_usd, sources, current_height) :
      (tx_type == transaction_type::XUSD_TO_XASSET) ? get_xusd_to_xasset_fee(destinations, unlock_time-current_height-1, pr, fees_version, offshore_fee_usd, sources, current_height) :
      (tx_type == transaction_type::XASSET_TO_XUSD) ? get_xasset_to_xusd_fee(destinations, unlock_time-current_height-1, pr, fees_version, offshore_fee_xasset, sources, current_height) : true;
    if (!r) {
      LOG_ERROR("failed to get offshore fee - aborting");
      return false;
    }

    if (shuffle_outs)
    {
      std::shuffle(destinations.begin(), destinations.end(), crypto::random_device{});
    }

    // sort ins by their key image
    std::vector<size_t> ins_order(sources.size());
    for (size_t n = 0; n < sources.size(); ++n)
      ins_order[n] = n;
    std::sort(ins_order.begin(), ins_order.end(), [&](const size_t i0, const size_t i1) {
      if (tx_type == transaction_type::OFFSHORE_TRANSFER || tx_type == transaction_type::XUSD_TO_XASSET) {
        const txin_offshore &tk0 = boost::get<txin_offshore>(tx.vin[i0]);
        const txin_offshore &tk1 = boost::get<txin_offshore>(tx.vin[i1]);
        return memcmp(&tk0.k_image, &tk1.k_image, sizeof(tk0.k_image)) > 0;
      } else if (tx_type == transaction_type::ONSHORE) {
        const txin_onshore &tk0 = boost::get<txin_onshore>(tx.vin[i0]);
        const txin_onshore &tk1 = boost::get<txin_onshore>(tx.vin[i1]);
        return memcmp(&tk0.k_image, &tk1.k_image, sizeof(tk0.k_image)) > 0;
      } else if (tx_type == transaction_type::XASSET_TO_XUSD || tx_type == transaction_type::XASSET_TRANSFER) {
        const txin_xasset &tk0 = boost::get<txin_xasset>(tx.vin[i0]);
        const txin_xasset &tk1 = boost::get<txin_xasset>(tx.vin[i1]);
        return memcmp(&tk0.k_image, &tk1.k_image, sizeof(tk0.k_image)) > 0;
      } else {
        const txin_to_key &tk0 = boost::get<txin_to_key>(tx.vin[i0]);
        const txin_to_key &tk1 = boost::get<txin_to_key>(tx.vin[i1]);
        return memcmp(&tk0.k_image, &tk1.k_image, sizeof(tk0.k_image)) > 0;
      }
    });
    tools::apply_permutation(ins_order, [&] (size_t i0, size_t i1) {
      std::swap(tx.vin[i0], tx.vin[i1]);
      std::swap(in_contexts[i0], in_contexts[i1]);
      std::swap(sources[i0], sources[i1]);
    });

    // figure out if we need to make additional tx pubkeys
    size_t num_stdaddresses = 0;
    size_t num_subaddresses = 0;
    account_public_address single_dest_subaddress;
    classify_addresses(destinations, change_addr, num_stdaddresses, num_subaddresses, single_dest_subaddress);

    // if this is a single-destination transfer to a subaddress, we set the tx pubkey to R=s*D
    crypto::public_key txkey_pub;
    if (num_stdaddresses == 0 && num_subaddresses == 1)
    {
      txkey_pub = rct::rct2pk(hwdev.scalarmultKey(rct::pk2rct(single_dest_subaddress.m_spend_public_key), rct::sk2rct(tx_key)));
    }
    else
    {
      txkey_pub = rct::rct2pk(hwdev.scalarmultBase(rct::sk2rct(tx_key)));
    }
    remove_field_from_tx_extra(tx.extra, typeid(tx_extra_pub_key));
    add_tx_pub_key_to_extra(tx, txkey_pub);

    std::vector<crypto::public_key> additional_tx_public_keys;

    // we don't need to include additional tx keys if:
    //   - all the destinations are standard addresses
    //   - there's only one destination which is a subaddress
    bool need_additional_txkeys = num_subaddresses > 0 && (num_stdaddresses > 0 || num_subaddresses > 1);
    if (need_additional_txkeys)
      CHECK_AND_ASSERT_MES(destinations.size() == additional_tx_keys.size(), false, "Wrong amount of additional tx keys");

    uint64_t summary_outs_money = 0, summary_outs_money_usd = 0, summary_outs_money_xasset = 0;


    std::vector<std::pair<std::string, uint64_t>> outamounts;
    rct::keyV destination_keys;
    uint64_t amount_out = 0;

    //fill outputs
    tx.amount_minted = tx.amount_burnt = 0;
    size_t output_index = 0;
    for(const tx_destination_entry& dst_entr: destinations)
    {
      CHECK_AND_ASSERT_MES(dst_entr.amount > 0 || tx.version > 1, false, "Destination with wrong amount: " << dst_entr.amount);
      crypto::public_key out_eph_public_key;

      tx_destination_entry dst_entr_clone = dst_entr;
      hwdev.generate_output_ephemeral_keys(
        tx.version,sender_account_keys,
        txkey_pub,
        tx_key,
        dst_entr_clone,
        change_addr,
        output_index,
        need_additional_txkeys,
        additional_tx_keys,
        additional_tx_public_keys,
        amount_keys,
        out_eph_public_key
      );

      tx_out out;
      out.amount = dst_entr_clone.amount;

      if (dst_entr_clone.asset_type == "XHV") {
        txout_to_key tk;
        tk.key = out_eph_public_key;
        out.target = tk;
        outamounts.push_back(std::pair<std::string, uint64_t>("XHV", dst_entr_clone.amount));
      } else if (dst_entr_clone.asset_type == "XUSD") {
        txout_offshore tk;
        tk.key = out_eph_public_key;
        out.target = tk;
        out.amount = dst_entr_clone.amount_usd;
        outamounts.push_back(std::pair<std::string, uint64_t>("XUSD", dst_entr_clone.amount_usd));
      } else {
        txout_xasset tk;
        tk.key = out_eph_public_key;
	      tk.asset_type = dst_entr_clone.asset_type;
        out.target = tk;
        out.amount = dst_entr_clone.amount_xasset;
        outamounts.push_back(std::pair<std::string, uint64_t>(dst_entr_clone.asset_type, dst_entr_clone.amount_xasset));
      }

      // pusdh to outputs
      tx.vout.push_back(out);
      output_index++;

      // calculate total monry
      summary_outs_money += dst_entr_clone.amount;
      summary_outs_money_usd += dst_entr_clone.amount_usd;
      summary_outs_money_xasset += dst_entr_clone.amount_xasset;
      if (strSource != strDest) {
        if (dst_entr_clone.asset_type == strDest) {
          tx.amount_minted += out.amount;
          if (tx_type == transaction_type::OFFSHORE) {
            tx.amount_burnt += dst_entr_clone.amount;
          } else if (tx_type == transaction_type::ONSHORE || tx_type == transaction_type::XUSD_TO_XASSET) {
            tx.amount_burnt += dst_entr_clone.amount_usd;
          } else if (tx_type == transaction_type::XASSET_TO_XUSD) {
            tx.amount_burnt += dst_entr_clone.amount_xasset;
          }
        }
      }

      destination_keys.push_back(rct::pk2rct(out_eph_public_key));
    }
    CHECK_AND_ASSERT_MES(additional_tx_public_keys.size() == additional_tx_keys.size(), false, "Internal error creating additional public keys");

    remove_field_from_tx_extra(tx.extra, typeid(tx_extra_additional_pub_keys));

    LOG_PRINT_L2("tx pubkey: " << txkey_pub);
    if (need_additional_txkeys)
    {
      LOG_PRINT_L2("additional tx pubkeys: ");
      for (size_t i = 0; i < additional_tx_public_keys.size(); ++i)
        LOG_PRINT_L2(additional_tx_public_keys[i]);
      add_additional_tx_pub_keys_to_extra(tx.extra, additional_tx_public_keys);
    }

    if (!sort_tx_extra(tx.extra, tx.extra)) {
      LOG_ERROR("Failed to sort_tx_extra");
      return false;
    }

    // Add 80% of the conversion fee to the amount burnt
    if (hf_version >= HF_VERSION_XASSET_FEES_V2) {
      if (tx_type == transaction_type::XUSD_TO_XASSET) {
        tx.amount_burnt += (offshore_fee_usd * 4) / 5;
      } else if (tx_type == transaction_type::XASSET_TO_XUSD) {
        tx.amount_burnt += (offshore_fee_xasset * 4) / 5;
      }
    }
    
    //check money
    LOG_ERROR("SIM=" << summary_inputs_money);
    LOG_ERROR("SIMu=" << summary_inputs_money_usd);
    LOG_ERROR("SIMX=" << summary_inputs_money_xasset);
    LOG_ERROR("SOM=" << summary_outs_money);
    LOG_ERROR("SOMu=" << summary_outs_money_usd);
    LOG_ERROR("SOMX=" << summary_outs_money_xasset);
    CHECK_AND_ASSERT_MES(summary_inputs_money < HAVEN_MAX_TX_VALUE, false, "XHV inputs are too much");
    CHECK_AND_ASSERT_MES(summary_inputs_money_usd < HAVEN_MAX_TX_VALUE, false, "xUSD inputs are too much");
    CHECK_AND_ASSERT_MES(summary_inputs_money_xasset < HAVEN_MAX_TX_VALUE, false, "xAsset inputs are too much");
    CHECK_AND_ASSERT_MES(summary_outs_money < HAVEN_MAX_TX_VALUE, false, "XHV outputs are too much");
    CHECK_AND_ASSERT_MES(summary_outs_money_usd < HAVEN_MAX_TX_VALUE, false, "xUSD outputs are too much");
    CHECK_AND_ASSERT_MES(summary_outs_money_xasset < HAVEN_MAX_TX_VALUE, false, "xAsset outputs are too much");
    
    // check for watch only wallet
    bool zero_secret_key = true;
    for (size_t i = 0; i < sizeof(sender_account_keys.m_spend_secret_key); ++i)
      zero_secret_key &= (sender_account_keys.m_spend_secret_key.data[i] == 0);
    if (zero_secret_key)
    {
      MDEBUG("Null secret key, skipping signatures");
    }

    size_t n_total_outs = sources[0].outputs.size(); // only for non-simple rct

    uint64_t amount_in = 0;
    rct::ctkeyV inSk;
    inSk.reserve(sources.size());
    // mixRing indexing is done the other way round for simple
    rct::ctkeyM mixRing(sources.size());
    std::vector<uint64_t> inamounts;
    std::vector<unsigned int> index;
    std::vector<rct::multisig_kLRki> kLRki;
    for (size_t i = 0; i < sources.size(); ++i)
    {
      rct::ctkey ctkey;
      rct::ctkeyV ctkeyV; // LA
      
      inamounts.push_back(sources[i].amount);
      index.push_back(sources[i].real_output);
      // inSk: (secret key, mask)
      ctkey.dest = rct::sk2rct(in_contexts[i].in_ephemeral.sec);
      ctkey.mask = sources[i].mask;
      ctkeyV.push_back(ctkey);
      inSk.push_back(ctkey);
      memwipe(&ctkey, sizeof(rct::ctkey));
      // inPk: (public key, commitment)
      // will be done when filling in mixRing
      if (msout)
      {
        kLRki.push_back(sources[i].multisig_kLRki);
      }
    }

    // mixRing indexing is done the other way round for simple
    for (size_t i = 0; i < sources.size(); ++i)
    {
      mixRing[i].resize(sources[i].outputs.size());
      for (size_t n = 0; n < sources[i].outputs.size(); ++n)
      {
        mixRing[i][n] = sources[i].outputs[n].second;
      }
    }

    if (summary_inputs_money > summary_outs_money) {
      fee = summary_inputs_money - summary_outs_money - offshore_fee;
    } else if (summary_inputs_money_usd > summary_outs_money_usd) {
      fee_usd = summary_inputs_money_usd - summary_outs_money_usd - offshore_fee_usd;
    } else if (summary_inputs_money_xasset > summary_outs_money_xasset) {
      fee_xasset = summary_inputs_money_xasset - summary_outs_money_xasset - offshore_fee_xasset;
    }

    // zero out all amounts to mask rct outputs, real amounts are now encrypted
    for (size_t i = 0; i < tx.vin.size(); ++i)
    {
      if (sources[i].rct) {
        if (tx.vin[i].type() == typeid(txin_offshore)) {
          boost::get<txin_offshore>(tx.vin[i]).amount = 0;
        }
        else if (tx.vin[i].type() == typeid(txin_onshore)) {
          boost::get<txin_onshore>(tx.vin[i]).amount = 0;
        }
        else if (tx.vin[i].type() == typeid(txin_xasset)) {
          boost::get<txin_xasset>(tx.vin[i]).amount = 0;
        }
        else {
          boost::get<txin_to_key>(tx.vin[i]).amount = 0;
        }
      }
    }

    // zero out destination amounts
    for (size_t i = 0; i < tx.vout.size(); ++i) {
      tx.vout[i].amount = 0;
    }

    if ((strSource != strDest) && (!tx.amount_burnt || !tx.amount_minted)) {
      LOG_ERROR("Invalid offshore TX - amount too small (<1 ATOMIC_UNIT)");
      return false;
    }
    
    crypto::hash tx_prefix_hash;
    get_transaction_prefix_hash(tx, tx_prefix_hash, hwdev);
    rct::ctkeyV outSk;
    tx.rct_signatures = rct::genRctSimple(
      rct::hash2rct(tx_prefix_hash),
      inSk,
      destination_keys,
      inamounts,
      strSource,
      outamounts,
      fee,
      fee_usd,
      fee_xasset,
      offshore_fee,
      offshore_fee_usd,
      offshore_fee_xasset,
      mixRing,
      amount_keys,
      msout ? &kLRki : NULL,
      msout,
      index,
      outSk,
      rct_config,
      hwdev,
      pr
    );
    for (size_t i=0; i<inSk.size(); i++) {
      memwipe(&inSk[i], sizeof(rct::ctkeyV));
    }

    CHECK_AND_ASSERT_MES(tx.vout.size() == outSk.size(), false, "outSk size does not match vout");
    MCINFO("construct_tx", "transaction_created: " << get_transaction_hash(tx) << ENDL << obj_to_json_str(tx) << ENDL);
    tx.invalidate_hashes();

    return true;
  }
  //---------------------------------------------------------------
  bool construct_tx_and_get_tx_key(
    const account_keys& sender_account_keys,
    const std::unordered_map<crypto::public_key, subaddress_index>& subaddresses,
    std::vector<tx_source_entry>& sources,
    std::vector<tx_destination_entry>& destinations,
    const boost::optional<cryptonote::account_public_address>& change_addr,
    const std::vector<uint8_t> &extra,
    transaction& tx,
    transaction_type tx_type,
    const std::string strSource,
    const std::string strDest,
    uint64_t unlock_time,
    crypto::secret_key &tx_key,
    std::vector<crypto::secret_key> &additional_tx_keys,
    uint64_t current_height,
    offshore::pricing_record pr,
    uint32_t fees_version,
    uint32_t hf_version,
    bool rct,
    const rct::RCTConfig &rct_config,
    rct::multisig_out *msout
  ){

    hw::device &hwdev = sender_account_keys.get_device();
    hwdev.open_tx(tx_key);
    try {
      // figure out if we need to make additional tx pubkeys
      size_t num_stdaddresses = 0;
      size_t num_subaddresses = 0;
      account_public_address single_dest_subaddress;
      classify_addresses(destinations, change_addr, num_stdaddresses, num_subaddresses, single_dest_subaddress);
      bool need_additional_txkeys = num_subaddresses > 0 && (num_stdaddresses > 0 || num_subaddresses > 1);
      if (need_additional_txkeys)
      {
        additional_tx_keys.clear();
        for (const auto &d: destinations)
          additional_tx_keys.push_back(keypair::generate(sender_account_keys.get_device()).sec);
      }

      bool r = construct_tx_with_tx_key(
        sender_account_keys,
        subaddresses,
        sources,
        destinations,
        change_addr,
        extra, 
        tx,
        tx_type,
        strSource,
        strDest,
        unlock_time,
        tx_key,
        additional_tx_keys,
        current_height,
        pr,
        fees_version,
        hf_version,
        rct,
        rct_config,
        msout
      );
      hwdev.close_tx();
      return r;
    } catch(...) {
      hwdev.close_tx();
      throw;
    }
  }
  //---------------------------------------------------------------
  bool generate_genesis_block(
      block& bl
    , std::string const & genesis_tx
    , uint32_t nonce
    , cryptonote::network_type nettype
    )
  {
    //genesis block
    bl = {};
    account_public_address ac = boost::value_initialized<account_public_address>();
    std::vector<size_t> sz;
    std::map<std::string, uint64_t> fee_map, offshore_fee_map, xasset_fee_map;
    construct_miner_tx(0, 0, 0, 0, fee_map, offshore_fee_map, xasset_fee_map, ac, bl.miner_tx, blobdata(), 999, 1, nettype); // zero fee in genesis
    blobdata txb = tx_to_blob(bl.miner_tx);
    std::string hex_tx_represent = string_tools::buff_to_hex_nodelimer(txb);

    std::string genesis_coinbase_tx_hex = config::GENESIS_TX;

    blobdata tx_bl;
    bool r = string_tools::parse_hexstr_to_binbuff(genesis_coinbase_tx_hex, tx_bl);
    CHECK_AND_ASSERT_MES(r, false, "failed to parse coinbase tx from hard coded blob");
    r = parse_and_validate_tx_from_blob(tx_bl, bl.miner_tx);
    CHECK_AND_ASSERT_MES(r, false, "failed to parse coinbase tx from hard coded blob");
    bl.major_version = CURRENT_BLOCK_MAJOR_VERSION;
    bl.minor_version = CURRENT_BLOCK_MINOR_VERSION;
    bl.timestamp = 0;
    bl.nonce = nonce;
    miner::find_nonce_for_given_block([](const cryptonote::block &b, uint64_t height, unsigned int threads, crypto::hash &hash){
      return cryptonote::get_block_longhash(NULL, b, hash, height, threads);
    }, bl, 1, 0);
    bl.invalidate_hashes();
    return true;
  }
  //---------------------------------------------------------------
  void get_altblock_longhash(const block& b, crypto::hash& res, const uint64_t main_height, const uint64_t height, const uint64_t seed_height, const crypto::hash& seed_hash)
  {
    blobdata bd = get_block_hashing_blob(b);
    rx_slow_hash(main_height, seed_height, seed_hash.data, bd.data(), bd.size(), res.data, 0, 1);
  }

  bool get_block_longhash(const Blockchain *pbc, const block& b, crypto::hash& res, const uint64_t height, const int miners)
  {
    block b_local = b; //workaround to avoid const errors with do_serialize
    blobdata bd = get_block_hashing_blob(b);
    cn_pow_hash_v3 ctx;
    if(b_local.major_version >= CRYPTONOTE_V3_POW_BLOCK_VERSION)
    {
      ctx.hash(bd.data(), bd.size(), res.data);
    }
    else if(b_local.major_version == CRYPTONOTE_V2_POW_BLOCK_VERSION)
    {
      cn_pow_hash_v2 ctx_v2 = cn_pow_hash_v2::make_borrowed_v2(ctx);
      ctx_v2.hash(bd.data(), bd.size(), res.data);
    }
    else
    {
      cn_pow_hash_v1 ctx_v1 = cn_pow_hash_v1::make_borrowed_v1(ctx);
      ctx_v1.hash(bd.data(), bd.size(), res.data);
    }
    return true;
  }

  crypto::hash get_block_longhash(const Blockchain *pbc, const block& b, const uint64_t height, const int miners)
  {
    crypto::hash p = crypto::null_hash;
    get_block_longhash(pbc, b, p, height, miners);
    return p;
  }

  void get_block_longhash_reorg(const uint64_t split_height)
  {
    rx_reorg(split_height);
  }
}<|MERGE_RESOLUTION|>--- conflicted
+++ resolved
@@ -650,11 +650,8 @@
     const std::vector<std::string> exploit_txs = {"4c87e7245142cb33a8ed4f039b7f33d4e4dd6b541a42a55992fd88efeefc40d1",
                                                   "7089a8faf5bddf8640a3cb41338f1ec2cdd063b1622e3b27923e2c1c31c55418",
                                                   "ad5d15085594b8f2643f058b05931c3e60966128b4c33298206e70bdf9d41c22"};
-<<<<<<< HEAD
+
     std::string tx_hash = epee::string_tools::pod_to_hex(txid);
-=======
-    std::string tx_hash = epee::string_tools::pod_to_hex(tx.hash);
->>>>>>> 62a61291
     if (std::find(exploit_txs.begin(), exploit_txs.end(), tx_hash) != exploit_txs.end()) {
       destination = "XJPY";
     }
