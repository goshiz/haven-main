--- conflicted
+++ resolved
@@ -223,25 +223,13 @@
       if (x.version < 5)
         a & x.offshore_data;
     }
-<<<<<<< HEAD
     if (x.version >= PER_OUTPUT_UNLOCK_VERSION) {
         a & x.output_unlock_times;
     }
-    if (x.version == 1)
-    {
-      a & x.signatures;
-    }
-    else
-    {
-      a & (rct::rctSigBase&)x.rct_signatures;
-      if (x.rct_signatures.type != rct::RCTTypeNull)
-        a & x.rct_signatures.p;
-    }
-=======
+
     a & (rct::rctSigBase&)x.rct_signatures;
     if (x.rct_signatures.type != rct::RCTTypeNull)
       a & x.rct_signatures.p;
->>>>>>> 330a325b
   }
 
   template <class Archive>
