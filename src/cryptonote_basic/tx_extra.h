// Copyright (c) 2014-2022, The Monero Project
// 
// All rights reserved.
// 
// Redistribution and use in source and binary forms, with or without modification, are
// permitted provided that the following conditions are met:
// 
// 1. Redistributions of source code must retain the above copyright notice, this list of
//    conditions and the following disclaimer.
// 
// 2. Redistributions in binary form must reproduce the above copyright notice, this list
//    of conditions and the following disclaimer in the documentation and/or other
//    materials provided with the distribution.
// 
// 3. Neither the name of the copyright holder nor the names of its contributors may be
//    used to endorse or promote products derived from this software without specific
//    prior written permission.
// 
// THIS SOFTWARE IS PROVIDED BY THE COPYRIGHT HOLDERS AND CONTRIBUTORS "AS IS" AND ANY
// EXPRESS OR IMPLIED WARRANTIES, INCLUDING, BUT NOT LIMITED TO, THE IMPLIED WARRANTIES OF
// MERCHANTABILITY AND FITNESS FOR A PARTICULAR PURPOSE ARE DISCLAIMED. IN NO EVENT SHALL
// THE COPYRIGHT HOLDER OR CONTRIBUTORS BE LIABLE FOR ANY DIRECT, INDIRECT, INCIDENTAL,
// SPECIAL, EXEMPLARY, OR CONSEQUENTIAL DAMAGES (INCLUDING, BUT NOT LIMITED TO,
// PROCUREMENT OF SUBSTITUTE GOODS OR SERVICES; LOSS OF USE, DATA, OR PROFITS; OR BUSINESS
// INTERRUPTION) HOWEVER CAUSED AND ON ANY THEORY OF LIABILITY, WHETHER IN CONTRACT,
// STRICT LIABILITY, OR TORT (INCLUDING NEGLIGENCE OR OTHERWISE) ARISING IN ANY WAY OUT OF
// THE USE OF THIS SOFTWARE, EVEN IF ADVISED OF THE POSSIBILITY OF SUCH DAMAGE.
// 
// Parts of this file are originally copyright (c) 2012-2013 The Cryptonote developers

#pragma once


#define TX_EXTRA_PADDING_MAX_COUNT          255
#define TX_EXTRA_NONCE_MAX_COUNT            255
<<<<<<< HEAD
#define TX_EXTRA_OFFSHORE_MAX_COUNT         255
=======
>>>>>>> 6aac4404
#define TX_EXTRA_MEMO_MAX_COUNT             255

#define TX_EXTRA_TAG_PADDING                0x00
#define TX_EXTRA_TAG_PUBKEY                 0x01
#define TX_EXTRA_NONCE                      0x02
#define TX_EXTRA_MERGE_MINING_TAG           0x03
#define TX_EXTRA_TAG_ADDITIONAL_PUBKEYS     0x04
#define TX_EXTRA_MYSTERIOUS_MINERGATE_TAG   0xDE

#define TX_EXTRA_TAG_OFFSHORE               0x17
#define TX_EXTRA_TAG_MEMO                   0x18

#define TX_EXTRA_NONCE_PAYMENT_ID           0x00
#define TX_EXTRA_NONCE_ENCRYPTED_PAYMENT_ID 0x01

namespace cryptonote
{
  struct tx_extra_padding
  {
    size_t size;

    // load
    template <template <bool> class Archive>
    bool do_serialize(Archive<false>& ar)
    {
      // size - 1 - because of variant tag
      for (size = 1; size <= TX_EXTRA_PADDING_MAX_COUNT; ++size)
      {
        if (ar.eof())
          break;

        uint8_t zero;
        if (!::do_serialize(ar, zero))
          return false;

        if (0 != zero)
          return false;
      }

      return size <= TX_EXTRA_PADDING_MAX_COUNT;
    }

    // store
    template <template <bool> class Archive>
    bool do_serialize(Archive<true>& ar)
    {
      if(TX_EXTRA_PADDING_MAX_COUNT < size)
        return false;

      // i = 1 - because of variant tag
      for (size_t i = 1; i < size; ++i)
      {
        uint8_t zero = 0;
        if (!::do_serialize(ar, zero))
          return false;
      }
      return true;
    }
  };

  struct tx_extra_pub_key
  {
    crypto::public_key pub_key;

    BEGIN_SERIALIZE()
      FIELD(pub_key)
    END_SERIALIZE()
  };

  struct tx_extra_nonce
  {
    std::string nonce;

    BEGIN_SERIALIZE()
      FIELD(nonce)
      if(TX_EXTRA_NONCE_MAX_COUNT < nonce.size()) return false;
    END_SERIALIZE()
  };

  struct tx_extra_merge_mining_tag
  {
    struct serialize_helper
    {
      tx_extra_merge_mining_tag& mm_tag;

      serialize_helper(tx_extra_merge_mining_tag& mm_tag_) : mm_tag(mm_tag_)
      {
      }

      BEGIN_SERIALIZE()
        VARINT_FIELD_N("depth", mm_tag.depth)
        FIELD_N("merkle_root", mm_tag.merkle_root)
      END_SERIALIZE()
    };

    size_t depth;
    crypto::hash merkle_root;

    // load
    template <template <bool> class Archive>
    bool do_serialize(Archive<false>& ar)
    {
      std::string field;
      if(!::do_serialize(ar, field))
        return false;

      binary_archive<false> iar{epee::strspan<std::uint8_t>(field)};
      serialize_helper helper(*this);
      return ::serialization::serialize(iar, helper);
    }

    // store
    template <template <bool> class Archive>
    bool do_serialize(Archive<true>& ar)
    {
      std::ostringstream oss;
      binary_archive<true> oar(oss);
      serialize_helper helper(*this);
      if(!::do_serialize(oar, helper))
        return false;

      std::string field = oss.str();
      return ::serialization::serialize(ar, field);
    }
  };

  // per-output additional tx pubkey for multi-destination transfers involving at least one subaddress
  struct tx_extra_additional_pub_keys
  {
    std::vector<crypto::public_key> data;

    BEGIN_SERIALIZE()
      FIELD(data)
    END_SERIALIZE()
  };

  struct tx_extra_mysterious_minergate
  {
    std::string data;

    BEGIN_SERIALIZE()
      FIELD(data)
    END_SERIALIZE()
  };

  struct tx_extra_offshore
  {
    // First char = source asset type
    // Second char = dest asset type
    // ...
    std::string data;

    BEGIN_SERIALIZE()
      FIELD(data)
    END_SERIALIZE()
  };

  struct tx_extra_memo
  {
    // Actual memo data as string
    std::string data;

    BEGIN_SERIALIZE()
      FIELD(data)
    END_SERIALIZE()
  };
  
  // tx_extra_field format, except tx_extra_padding and tx_extra_pub_key:
  //   varint tag;
  //   varint size;
  //   varint data[];
  typedef boost::variant<tx_extra_padding, tx_extra_pub_key, tx_extra_nonce, tx_extra_merge_mining_tag, tx_extra_additional_pub_keys, tx_extra_mysterious_minergate, tx_extra_offshore, tx_extra_memo> tx_extra_field;
}

VARIANT_TAG(binary_archive, cryptonote::tx_extra_padding, TX_EXTRA_TAG_PADDING);
VARIANT_TAG(binary_archive, cryptonote::tx_extra_pub_key, TX_EXTRA_TAG_PUBKEY);
VARIANT_TAG(binary_archive, cryptonote::tx_extra_nonce, TX_EXTRA_NONCE);
VARIANT_TAG(binary_archive, cryptonote::tx_extra_merge_mining_tag, TX_EXTRA_MERGE_MINING_TAG);
VARIANT_TAG(binary_archive, cryptonote::tx_extra_additional_pub_keys, TX_EXTRA_TAG_ADDITIONAL_PUBKEYS);
VARIANT_TAG(binary_archive, cryptonote::tx_extra_mysterious_minergate, TX_EXTRA_MYSTERIOUS_MINERGATE_TAG);
VARIANT_TAG(binary_archive, cryptonote::tx_extra_offshore, TX_EXTRA_TAG_OFFSHORE);
VARIANT_TAG(binary_archive, cryptonote::tx_extra_memo, TX_EXTRA_TAG_MEMO);<|MERGE_RESOLUTION|>--- conflicted
+++ resolved
@@ -33,10 +33,6 @@
 
 #define TX_EXTRA_PADDING_MAX_COUNT          255
 #define TX_EXTRA_NONCE_MAX_COUNT            255
-<<<<<<< HEAD
-#define TX_EXTRA_OFFSHORE_MAX_COUNT         255
-=======
->>>>>>> 6aac4404
 #define TX_EXTRA_MEMO_MAX_COUNT             255
 
 #define TX_EXTRA_TAG_PADDING                0x00
