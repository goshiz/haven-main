--- conflicted
+++ resolved
@@ -196,12 +196,6 @@
   std::vector<tx_out> vout_tmp;                                                                                 \
   vout_tmp.reserve(vout.size());                                                                                \
   output_unlock_times.resize(vout.size());                                                                      \
-<<<<<<< HEAD
-=======
-  /*collateral_indices.clear();*/                                                                               \
-  uint8_t collateral_output_count = 0;                                                                          \
-  /*bool found_collateral = false;*/                                                                            \
->>>>>>> 6aac4404
   for (size_t i=0; i<vout.size(); i++) {                                                                        \
     txout_haven_key outhk = boost::get<txout_haven_key>(vout[i].target);                                        \
     tx_out foo;                                                                                                 \
@@ -222,11 +216,6 @@
     }                                                                                                           \
     output_unlock_times[i] = outhk.unlock_time;                                                                 \
     if (outhk.is_collateral) {                                                                                  \
-<<<<<<< HEAD
-=======
-      collateral_output_count++;                                                                                \
-      /*collateral_indices.push_back(i);*/                                                                      \
->>>>>>> 6aac4404
     }                                                                                                           \
     vout_tmp.push_back(foo);                                                                                    \
   }                                                                                                             \
@@ -524,8 +513,6 @@
       amount_minted = 0;
       output_unlock_times.clear();
       collateral_indices.clear();
-<<<<<<< HEAD
-=======
     }
 
     uint64_t get_unlock_time(size_t out_index) const
@@ -540,7 +527,6 @@
         return output_unlock_times[out_index];
       }
       return unlock_time;
->>>>>>> 6aac4404
     }
   };
 
